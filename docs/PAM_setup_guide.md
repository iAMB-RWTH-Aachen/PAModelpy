# Setting up PAMs using PAModelpy

This guide provides step-by-step instructions on how to use the provided Python scripts to build Protein Allocation Models (PAMs) from a genome-scale model and parameter datasets.

---

## Overview

The `pam_generation.py` script allows users to set up a PAM based on a genome-scale metabolic model and an enzyme database. It integrates genome-protein-reaction (GPR) rules with enzyme kinetics to partition cellular proteins into functional sectors.

The accompanying `test_pam_generation.py` provides unit tests to validate the setup process.

---

## Prerequisites

### Required python libraries

Ensure you have `PAModelpy` installed

Install these dependencies via pip:

```bash
pip install cobra PAModelpy
```

### Input files

1. **Genome-scale model**: the path to metabolic model in SBML format (e.g., `iML1515.xml`) or a cobra.Model instance (e.g., build from a json file like `e_coli_core.json`).
2. **Parameter Excel file**: Contains data on enzymatic properties. The file should have at least the following sheets:
   - **ActiveEnzymes**: Enzyme-specific parameters such as reaction IDs, kcat values, and molar masses.
   - **Translational** (optional): Parameters related to the translational protein fraction.
   - **UnusedEnzyme** (optional): Parameters for the unused enzyme sector.

---

## Dataset requirements

### Excel file structure

#### ActiveEnzymes sheet
| **Column**         | **Description**                                         |
|---------------------|---------------------------------------------------------|
| `rxn_id`           | Reaction ID from the genome-scale model.                |
| `enzyme_id`        | Unique enzyme identifier*.                              |
| `gene`             | List of genes associated with the enzyme.               |
| `GPR`              | Gene-protein-reaction association (logical expression). |
| `molMass`          | Molar mass of the enzyme (kDa).                         |
| `kcat_values`      | Turnover number (s⁻¹).                                  |
| `direction`        | Reaction direction (`f` for forward, `b` for backward). |

* A unique enzyme identifier is defined as a single identifier per catalytically active unit. This means that an enzyme complex has a single identifier.
* Enzyme-complex identifiers can be parsed from peptide identifiers and gene-to-protein mapping using the `merge_enzyme_complexes` function.

#### Translational sheet
| **Parameter**      | **Description**                                                               |
|---------------------|-------------------------------------------------------------------------------|
| `id_list`          | Identifier related to protein fraction associated with translational proteins |
| `tps_0`            | Translational protein fraction at zero growth rate. [g_protein/g_CDW]         |
| `tps_mu`           | Change in translational protein fraction per unit change of the associated reaction.  |
| `mol_mass`         | Molar mass of the translational enzymes. [kDa]                                |

#### UnusedEnzyme sheet
| **Parameter**      | **Description**                                                                 |
|---------------------|---------------------------------------------------------------------------------|
| `id_list`          | Identifier related to protein fraction associated with the unused enzyme sector |
| `ups_0`            | Unused enzyme fraction at zero growth rate. [g_protein/g_CDW]                   |
| `ups_mu`           | Change in unused enzyme fraction per unit change of the associated reaction.    |
| `mol_mass`         | Molar mass of unused enzymes.  [kDa]                                            |

#### Membrane Sheet
*Only required if you are building a membrane-constrained PAM (mcPAM)*

| **Parameter**   | **Description**                                                                                  |
|-----------------|--------------------------------------------------------------------------------------------------|
| `id_list`       | Identifier related to protein fraction associated with the available membrane area.              |
| `area_avail_0`  | Available membrane area at zero growth [μm^{2}].                                             |
| `area_avail_mu` | Increase in available membrane surface area per unit increase of the growth rate [μm^{2}/h]. |


#### MembraneEnzyme Sheet
*Only required if you are building a membrane-constrained PAM (mcPAM)*

| **Column**     | **Description**                                  |
|----------------|--------------------------------------------------|
| `rxn_id`       | Reaction ID from the genome-scale model.         |
| `enzyme_id`    | Unique enzyme identifier*.                       |
| `alpha_number` | Number of alpha helices embedded in the membrane. |
| `location`     | Cellular location of the enzyme**.               |


* A unique enzyme identifier is defined as a single identifier per catalytically active unit. This means that an enzyme complex has a single identifier.
* Enzyme-complex identifiers can be parsed from peptide identifiers and gene-to-protein mapping using the `merge_enzyme_complexes` function.
** Either 'Cell membrane', 'Cytoplasm', or 'Unknown'

---

## Building a PAM

### Steps to create a PAM

1. Prepare the genome-scale model and parameter file.
<<<<<<< HEAD
2. Optionally: configure the Config object to match the identifiers of your model (see example 2)
3. Use the `set_up_pam` function to initialize the model.
=======
2. Optional: change defaults in the Config object to match your model identifiers
3. Use the `set_up_pam` function to initialize the model.
4. Optimize the PAM
>>>>>>> 9ac7debb

#### Example usage for *E. coli*
The model defaults are set to generate a PAM for the iML1515 model of *Escherichia coli* K-12.
```python
from Scripts.pam_generation import set_up_pam

#1. Define input paths
model_path = "Models/iML1515.xml"
param_file = "Data/proteinAllocationModel_iML1515_EnzymaticData_new.xlsx"
#2. Config is not required for iML1515
#3. Build the PAM
pam = set_up_pam(pam_info_file=param_file,
                 model=model_path,
                 total_protein=0.258,  # Optional: Total protein concentration (g_prot/g_cdw)
                 active_enzymes=True,
                 translational_enzymes=True,
                 unused_enzymes=True,
                 sensitivity=True,
                 adjust_reaction_ids=False)
#4. Optimize to find the max growth rate at a substrate uptake rate of -10 mmol/gcdw/h
pam.optimize()
print(f"Objective Value: {pam.objective.value}")
```

#### Example usage for other microorganisms
The model defaults have to be adapted to the identifiers for another microorganism. In case of a model in the BiGG namespace,
only the biomass reaction has to be adapted (which is the case for e.g. [iJN1463](https://onlinelibrary.wiley.com/doi/abs/10.1111/1462-2920.14843), 
the genome-scale model for *Pseudomonas putida* KT2440). For some other models, the entire namespace has to be adapted (e.g. for the [Yeast9](https://www.embopress.org/doi/full/10.1038/s44320-024-00060-7) 
model of *Saccharomyces cerevisiae*). This can be accomplished using a [`Config`](api_reference/configuration.md) object. 

##### Example for BiGG namespace: *P. putida* iJN1463
Please note that this is only an example, both the model, as the parameter file do not exist in this repository.

```python
from Scripts.pam_generation import set_up_pam
from PAModelpy import Config

#1. Define input paths
model_path = "Models/iJN1463.xml"
param_file = "Data/proteinAllocationModel_iJN1463_EnzymaticData.xlsx"

#2. Change biomass reaction id in config
config = Config()
config.BIOMASS_REACTION = 'BIOMASS_KT2440_WT3'

#3. Build the PAM
pam = set_up_pam(pam_info_file=param_file,
                 model=model_path,
                 config=config,
                 total_protein=0.258,  # Optional: Total protein concentration (g_prot/g_cdw)
                 active_enzymes=True,
                 translational_enzymes=True,
                 unused_enzymes=True,
                 sensitivity=True,
                 adjust_reaction_ids=False)
#4. Optimize to find the max growth rate at a substrate uptake rate of -10 mmol/gcdw/h
pam.optimize()
print(f"Objective Value: {pam.objective.value}")
```

<<<<<<< HEAD
4. Optimize the PAM:
=======
##### Example for non-BiGG namespace: *S. cerevisia* Yeast9
Please note that this is only an example, both the model, as the parameter file do not exist in this repository.

>>>>>>> 9ac7debb
```python
from Scripts.pam_generation import set_up_pam
from PAModelpy import Config

#1. Define input paths
model_path = "Models/Yeast9.xml"
param_file = "Data/proteinAllocationModel_yeast9_EnzymaticData.xlsx"

#2. Change all the reaction ids in config and the protein regex
config = Config()
    config.TOTAL_PROTEIN_CONSTRAINT_ID = "TotalProteinConstraint"
    config.P_TOT_DEFAULT = 0.388  # g_protein/g_cdw
    config.CO2_EXHANGE_RXNID = "r_1672"
    config.GLUCOSE_EXCHANGE_RXNID = "r_1714"
    config.BIOMASS_REACTION = "r_2111"
    config.OXYGEN_UPTAKE_RXNID = "r_1992"
    config.ACETATE_EXCRETION_RXNID = "r_1634"
    config.PHYS_RXN_IDS = [
    config.BIOMASS_REACTION,
    config.GLUCOSE_EXCHANGE_RXNID,
    config.ACETATE_EXCRETION_RXNID,
    config.CO2_EXHANGE_RXNID,
    config.OXYGEN_UPTAKE_RXNID]
    config.ENZYME_ID_REGEX = r'(Y[A-P][LR][0-9]{3}[CW])'

#3. Build the PAM
pam = set_up_pam(pam_info_file=param_file,
                 model=model_path,
                 config=config,
                 total_protein=0.258,  # Optional: Total protein concentration (g_prot/g_cdw)
                 active_enzymes=True,
                 translational_enzymes=True,
                 unused_enzymes=True,
                 sensitivity=True,
                 adjust_reaction_ids=False)
#4. Optimize to find the max growth rate at a substrate uptake rate of -10 mmol/gcdw/h
pam.optimize()
print(f"Objective Value: {pam.objective.value}")
```
### Creating a mcPAM
To create a mcPAM, you can use the example as described above. The only alteration is that in the 
`set_up_pam` function, you'll need to set the `membrane_sector` parameter to `True`. Optionally, you can 
define the fraction of membrane area available for active enzymes using `max_membrane_area`.

##### A short note on enzyme identifiers
The Config object has an entry which enables the framework to find and extract enzyme identifiers from the PAModel:
```python
Config.ENZYME_ID_REGEX = r'(?:[OPQ][0-9][A-Z0-9]{3}[0-9]|[A-NR-Z][0-9]([A-Z][A-Z0-9]{2}[0-9]){1,2})'
```
This is the default [regular expression](https://www.uniprot.org/help/accession_numbers) to find UniProt identifiers, 
as derived from the UniProt database (obtained 2024-08-07). Two other default placeholder identifiers (`E1`, `E10`, `Enzyme_GLC_D`, etx) 
are always included in any regex search with the PAModel:

```python
default_enzyme_regex = r'E[0-9][0-9]*|Enzyme_*'
```
In case you would like to use other placeholders or another form of protein identifiers, please adapt the `Config.ENZYME_ID_REGEX`
attribute with the proper regular expression.

---

## Testing the setup

To verify the correctness of the PAM generation process, run the tests provided in `tests/unit_tests/test_utils/test_pam_generation.py`:

```bash
python -m pytest tests/unit_tests/test_utils/test_pam_generation.py.py
```

---

## Additional features

### Increasing kcat values
The script includes a utility to scale up kcat values in the parameter file:

```python
from PAModelpy.utils.pam_generation import increase_kcats_in_parameter_file

increase_kcats_in_parameter_file(
    kcat_increase_factor=2,
    pam_info_file_path_ori="Data/old_param_file.xlsx",
    pam_info_file_path_out="Data/new_param_file.xlsx"
)
```
### Generate enzyme-complex identifiers from peptide ids (e.g. uniprot annotation)
This helps with setting up a novel parameter file using identifiers obtained from uniprot and a gene-to-protein mapping

```python
from PAModelpy.utils.pam_generation import get_protein_gene_mapping, merge_enzyme_complexes
from cobra.io import read_sbml_model

model = read_sbml_model('Models/iML1515.xml')
enzyme_db = "Data/old_param_file.xlsx"

protein2gene, gene2protein = get_protein_gene_mapping(enzyme_db, model)
# Ensure the enzyme complexes are merged on one row
eco_enzymes_mapped = merge_enzyme_complexes(enzyme_db, gene2protein)
```
---

## Troubleshooting

- **Issue: Missing reaction in enzyme database**  
  Solution: Ensure all reactions in the model are represented in the parameter file or adjust `reaction_ids` using `adjust_reaction_ids=True`.

- **Issue: Objective value is zero after optimization**  
  Solution: Check the input parameter file for consistency and ensure that all reactions are correctly annotated.<|MERGE_RESOLUTION|>--- conflicted
+++ resolved
@@ -100,14 +100,9 @@
 ### Steps to create a PAM
 
 1. Prepare the genome-scale model and parameter file.
-<<<<<<< HEAD
-2. Optionally: configure the Config object to match the identifiers of your model (see example 2)
-3. Use the `set_up_pam` function to initialize the model.
-=======
 2. Optional: change defaults in the Config object to match your model identifiers
 3. Use the `set_up_pam` function to initialize the model.
 4. Optimize the PAM
->>>>>>> 9ac7debb
 
 #### Example usage for *E. coli*
 The model defaults are set to generate a PAM for the iML1515 model of *Escherichia coli* K-12.
@@ -167,14 +162,14 @@
 pam.optimize()
 print(f"Objective Value: {pam.objective.value}")
 ```
-
-<<<<<<< HEAD
-4. Optimize the PAM:
-=======
+### Creating a mcPAM
+To create a mcPAM, you can use the example as described above. The only alteration is that in the 
+`set_up_pam` function, you'll need to set the `membrane_sector` parameter to `True`. Optionally, you can 
+define the fraction of membrane area available for active enzymes using `max_membrane_area`.
+
 ##### Example for non-BiGG namespace: *S. cerevisia* Yeast9
 Please note that this is only an example, both the model, as the parameter file do not exist in this repository.
 
->>>>>>> 9ac7debb
 ```python
 from Scripts.pam_generation import set_up_pam
 from PAModelpy import Config
@@ -214,10 +209,6 @@
 pam.optimize()
 print(f"Objective Value: {pam.objective.value}")
 ```
-### Creating a mcPAM
-To create a mcPAM, you can use the example as described above. The only alteration is that in the 
-`set_up_pam` function, you'll need to set the `membrane_sector` parameter to `True`. Optionally, you can 
-define the fraction of membrane area available for active enzymes using `max_membrane_area`.
 
 ##### A short note on enzyme identifiers
 The Config object has an entry which enables the framework to find and extract enzyme identifiers from the PAModel:
