import pytest
from cobra.io import load_json_model
import os

from src.PAModelpy import PAModel,Config,ActiveEnzymeSector, UnusedEnzymeSector, TransEnzymeSector, CatalyticEvent
<<<<<<< HEAD
from tests.unit_tests.test_pamodel.test_pam_setup import set_up_toy_pam_with_isozymes_and_enzymecomplex
from src.PAModelpy.utils import set_up_pam
=======
from Scripts.pam_generation_uniprot_id import set_up_ecoli_pam, set_up_ecolicore_pam
from tests.unit_tests.test_pamodel.test_pam_generation_ecoli import set_up_toy_pam_with_isozymes_and_enzymecomplex

>>>>>>> 059b2c16

def test_if_pamodel_change_kcat_function_works():
    #arrange
    sut = build_toy_pam(sensitivity=False)
    input_kcat = 10
    enzyme_id = 'E1'
    rxn= sut.reactions.get_by_id('CE_R1_'+enzyme_id)
    constraint_name = 'EC_E1_'

    #act
    sut.change_kcat_value(enzyme_id, kcats ={'R1':{'f': input_kcat, 'b': input_kcat}})
    coeff_b = sut.constraints[constraint_name+'b'].get_linear_coefficients([rxn.reverse_variable])[rxn.reverse_variable]
    #/(3600*1e-6) to correct for dimension modifications in the model
    model_kcat_b = 1/coeff_b/(3600*1e-6)

    coeff_f = sut.constraints[constraint_name+'f'].get_linear_coefficients([rxn.forward_variable])[rxn.forward_variable]
    # /(3600*1e-6) to correct for dimension modifications in the model
    model_kcat_f = 1/coeff_f/(3600*1e-6)

    #assert
    assert input_kcat == pytest.approx(model_kcat_b, 1e-4)
    assert input_kcat == pytest.approx(model_kcat_f, 1e-4)

def test_if_pamodel_gets_reaction_id_from_complex_catalytic_reaction_id():
    # Arrange
    sut = build_toy_pam(sensitivity=False)
    ce_reaction_id = "CE_CYTBO3_4pp_P0ABJ1_P0ABJ5_P0ABJ7_P0ABJ8"
    reaction_id = "CYTBO3_4pp"

    # Act
    parsed_reaction_id = CatalyticEvent._extract_reaction_id_from_catalytic_reaction_id(ce_reaction_id)

    # Assert
    assert parsed_reaction_id == reaction_id

def test_if_pamodel_change_kcat_function_works_with_catalytic_reactions():
    #arrange
    sut = set_up_ecoli_pam(sensitivity=False)
    input_kcat = 10
    enzyme_id = 'P0ABI8_P0ABJ1_P0ABJ3_P0ABJ6'
    rxn_id = "CYTBO3_4pp"
    ce_rxn= sut.reactions.query(f'CE_{rxn_id}_{enzyme_id}')[0]
    enzyme_complex_id = "_".join(ce_rxn.id.split("_")[3:])
    constraint_name = f'EC_{enzyme_complex_id}_'

    #act
    sut.change_kcat_value(enzyme_complex_id, kcats ={ce_rxn.id:{'f': input_kcat, 'b': input_kcat}})
    coeff_b = sut.constraints[constraint_name+'b'].get_linear_coefficients([ce_rxn.reverse_variable])[ce_rxn.reverse_variable]
    #/(3600*1e-6) to correct for dimension modifications in the model
    model_kcat_b = 1/coeff_b/(3600*1e-6)

    coeff_f = sut.constraints[constraint_name+'f'].get_linear_coefficients([ce_rxn.forward_variable])[ce_rxn.forward_variable]
    # /(3600*1e-6) to correct for dimension modifications in the model
    model_kcat_f = 1/coeff_f/(3600*1e-6)

    #assert
    assert input_kcat == pytest.approx(model_kcat_b, 1e-4)
    assert input_kcat == pytest.approx(model_kcat_f, 1e-4)

def test_if_pamodel_change_reaction_bounds_function_works_with_sensitivity_constraints():
    #arrange
    toy_pam = build_toy_pam(sensitivity=True)
    new_R1_ub = 500
    new_R1_lb = 50

    #act
    toy_pam.change_reaction_bounds(rxn_id='R1', lower_bound= new_R1_lb, upper_bound=new_R1_ub)
    new_toy_R1_lb = -toy_pam.constraints['R1_lb'].ub
    new_toy_R1_ub = toy_pam.constraints['R1_ub'].ub

    #assert
    assert new_R1_lb == new_toy_R1_lb
    assert new_R1_ub == new_toy_R1_ub


def test_if_pamodel_change_reaction_bounds_function_works_without_sensitivity_constraints():
    # arrange
    toy_pam = build_toy_pam(sensitivity=False)
    new_R1_ub = 500
    new_R1_lb = 50

    # act
    toy_pam.change_reaction_bounds(rxn_id='R1', lower_bound=new_R1_lb, upper_bound=new_R1_ub)
    new_toy_R1_lb = toy_pam.reactions.get_by_id('R1').lower_bound
    new_toy_R1_ub = toy_pam.reactions.get_by_id('R1').upper_bound

    # assert
    assert new_R1_lb == new_toy_R1_lb
    assert new_R1_ub == new_toy_R1_ub


def test_if_pamodel_change_total_protein_function_works():
    #arrange
    toy_pam = build_toy_pam()
    protein_fraction_sectors = toy_pam.p_tot*1e3 - toy_pam.constraints[toy_pam.TOTAL_PROTEIN_CONSTRAINT_ID].ub
    new_ptot = 0.5

    #act
    toy_pam.change_total_protein_constraint(new_ptot)
    new_toy_ptot = toy_pam.constraints[toy_pam.TOTAL_PROTEIN_CONSTRAINT_ID].ub

    #assert
    assert new_ptot*1e3-protein_fraction_sectors == new_toy_ptot

def test_if_pamodel_change_enzyme_bounds_function_with_sensitivity_works():
    # arrange
    toy_pam = build_toy_pam(sensitivity=True)
    new_E1_max = 0.5
    new_E1_min = 0.005

    # act
    toy_pam.change_enzyme_bounds(enzyme_id='E1', lower_bound=new_E1_min, upper_bound=new_E1_max)
    new_toy_E1_min = -toy_pam.constraints['E1_min'].ub
    new_toy_E1_max = toy_pam.constraints['E1_max'].ub

    # assert
    assert new_E1_min == new_toy_E1_min
    assert new_E1_max == new_toy_E1_max

def test_if_pamodel_change_enzyme_bounds_function_without_sensitivity_works():
    # arrange
    toy_pam = build_toy_pam(sensitivity=False)
    new_E1_max = 0.5
    new_E1_min = 0.005
    # act
    toy_pam.change_enzyme_bounds(enzyme_id='E1', lower_bound=new_E1_min, upper_bound=new_E1_max)
    new_toy_E1_min = toy_pam.enzyme_variables.get_by_id('E1').lower_bound
    new_toy_E1_max = toy_pam.enzyme_variables.get_by_id('E1').upper_bound

    # assert
    assert new_E1_min == new_toy_E1_min
    assert new_E1_max == new_toy_E1_max

def test_if_pamodel_sensitivity_can_be_changed_true_to_false():
    # arrange
    toy_pam = build_toy_pam(sensitivity=True)
    toy_R1_lb = -toy_pam.constraints['R1_lb'].ub
    toy_R1_ub = toy_pam.constraints['R1_ub'].ub

    # act
    toy_pam.sensitivity = False
    new_toy_R1_lb, new_toy_R1_ub = toy_pam.reactions.R1.bounds

    # assert
    assert all(true_bound == false_bound for true_bound, false_bound in zip([toy_R1_lb, toy_R1_ub],
                                                                            [new_toy_R1_lb, new_toy_R1_ub]))
    #check if constraints are removed
    assert all([constr_id not in toy_pam.constraints.keys() for constr_id in ['R1_lb', 'R1_ub']])

def test_if_pamodel_sensitivity_can_be_changed_false_to_true():
    # arrange
    toy_pam = build_toy_pam(sensitivity=False)
    toy_R1_lb, toy_R1_ub = toy_pam.reactions.R1.bounds

    # act
    toy_pam.sensitivity = True
    new_toy_R1_lb = -toy_pam.constraints['R1_lb'].ub
    new_toy_R1_ub = toy_pam.constraints['R1_ub'].ub

    # assert
    assert all(false_bound == true_bound for false_bound, true_bound in zip([toy_R1_lb, toy_R1_ub],
                                                                            [new_toy_R1_lb, new_toy_R1_ub]))
    #check if reaction bounds are relaxed
    assert all([toy_R1_lb>toy_pam.reactions.R1.lower_bound, toy_R1_ub<toy_pam.reactions.R1.upper_bound])


def test_if_pamodel_sensitivity_can_be_changed_true_to_false_ecolicore():
    # arrange
    ecolicore_pam = set_up_ecolicore_pam(sensitivity=True)

    glc_lb = -ecolicore_pam.constraints['EX_glc__D_e_lb'].ub
    glc_ub = ecolicore_pam.constraints['EX_glc__D_e_ub'].ub

    # act
    ecolicore_pam.sensitivity = False
    new_glc_lb, new_glc_ub = ecolicore_pam.reactions.EX_glc__D_e.bounds

    # assert
    assert all(true_bound == false_bound for true_bound, false_bound in zip([glc_lb, glc_ub],
                                                                            [new_glc_lb, new_glc_ub]))

    assert all([constr_id not in ecolicore_pam.constraints.keys() for constr_id in ['EX_glc__D_e_lb', 'EX_glc__D_e_ub']])

def test_if_pamodel_sensitivity_can_be_changed_false_to_true_ecolicore():
    # arrange
    ecolicore_pam = set_up_ecolicore_pam(sensitivity=False)
    glc_lb, glc_ub = ecolicore_pam.reactions.EX_glc__D_e.bounds

    # act
    ecolicore_pam.sensitivity = True
    new_glc_lb = -ecolicore_pam.constraints['EX_glc__D_e_lb'].ub
    new_glc_ub = ecolicore_pam.constraints['EX_glc__D_e_ub'].ub

    # assert
    assert all(false_bound == true_bound for false_bound, true_bound in zip([glc_lb, glc_ub],
                                                                            [new_glc_lb, new_glc_ub]))

def test_if_pamodel_copy_function_works():
    # arrange
    toy_pam = build_toy_pam(sensitivity=False)
    # act
    toy_pam_copy = toy_pam.copy()
    # assert
    assert_bounds(toy_pam, toy_pam_copy)
    assert_total_protein_content(toy_pam, toy_pam_copy)

def test_if_pamodel_copy_function_works_with_pickle():
    # arrange
    toy_pam = build_toy_pam(sensitivity=False)
    # act
    toy_pam_copy = toy_pam.copy(copy_with_pickle = True)
    # assert
    assert_bounds(toy_pam, toy_pam_copy)
    assert_total_protein_content(toy_pam, toy_pam_copy)

def test_if_pamodel_enzyme_get_kcat_values_correctly():
    # arrange
    toy_pam = build_toy_pam(sensitivity=False)
    enzyme_to_return = 'E3'
    reaction_to_return = 'R3'
    kcat_to_return = 1/(3600*1e-6) #unit correction to be consistent with the way it is saved (see toymodel setup function)

    # act
    kcat_returned = toy_pam.enzymes.get_by_id(enzyme_to_return).get_kcat_values([reaction_to_return])

    # assert
    assert kcat_to_return == kcat_returned['f']

def test_if_pamodel_remove_sectors_can_remove_active_enzyme_sector():
    # Arrange
    toy_pam = build_toy_pam(sensitivity=False)

    # Act
    toy_pam.remove_sectors('ActiveEnzymeSector')

    # Assert
    assert len(toy_pam.enzymes) == 0
    assert all('EC_' not in key for key in toy_pam.constraints.keys())
    assert toy_pam.TOTAL_PROTEIN_CONSTRAINT_ID not in toy_pam.constraints.keys()

def test_if_pamodel_remove_sectors_can_remove_translational_protein_sector():
    # Arrange
    toy_pam = build_toy_pam(sensitivity=False)
    sector = toy_pam.sectors.get_by_id('TranslationalProteinSector')
    lin_rxn = toy_pam.reactions.get_by_id(sector.id_list[0])

    # get the old upperbound for the total protein constraint
    tpc_ub = toy_pam.constraints[toy_pam.TOTAL_PROTEIN_CONSTRAINT_ID].ub

    # Act
    toy_pam.remove_sectors('TranslationalProteinSector')

    #make sure the linear coefficients associated to the sector in the total protein constriant are 0
    lin_coeff = toy_pam.constraints[toy_pam.TOTAL_PROTEIN_CONSTRAINT_ID].get_linear_coefficients([
        lin_rxn.forward_variable,
        lin_rxn.reverse_variable,
    ])

    # Assert
    assert toy_pam.constraints[toy_pam.TOTAL_PROTEIN_CONSTRAINT_ID].ub == tpc_ub + sector.intercept
    assert all(coeff == 0 for coeff in lin_coeff.values())

def test_if_pamodel_gets_catalyzing_enzymes_for_enzyme_object():
    # Arrange
    sut = set_up_toy_pam_with_isozymes_and_enzymecomplex(sensitivity = False)
    enzyme_ut = 'E10'
    associated_enzymes = ['E10', 'E10_E11_E3']

    # Assert
    catalyzing_enzymes = sut._get_catalyzing_enzymes_for_enzyme(enzyme_ut)

    print(catalyzing_enzymes)

    # Assert
    assert all(enz in catalyzing_enzymes for enz in associated_enzymes)


#######################################################################################################
#HELPER METHODS
#######################################################################################################
def build_active_enzyme_sector(Config):
    n=9
    kcat_fwd = [1, 0.5, 1, 1, 0.5 ,0.45, 1.5]  # High turnover for exchange reactions
    kcat_rev = [kcat for kcat in kcat_fwd]
    rxn2kcat = {}
    protein2gene = {}
    for i in range(n-3): # all reactions have an enzyme, except excretion reactions
        rxn_id = f'R{i+1}'
        # 1e-6 to correct for the unit transformation in the model (meant to make the calculations preciser for different unit dimensions)
        #dummy molmass like in MATLAB script
        rxn2kcat = {**rxn2kcat, **{rxn_id:
                                       {f'E{i + 1}':
                                            {'f': kcat_fwd[i] / (3600 * 1e-6),
                                             'b': kcat_rev[i] / (3600 * 1e-6),
                                             'molmass': 1e6,
                                             'protein_reaction_association': [[f'E{i + 1}']]}}}}
        protein2gene = {**protein2gene, **{f'E{i + 1}': [[f'g{i + 1}']]}}

    return ActiveEnzymeSector(rxn2protein=rxn2kcat, protein2gene=protein2gene, configuration=Config)

def build_unused_protein_sector(Config):
    return UnusedEnzymeSector(id_list = ['R1'], ups_mu=[-0.01*1e-3], ups_0=[0.1*1e-3], mol_mass= [1], configuration=Config)

def build_translational_protein_sector(Config):
    return TransEnzymeSector(id_list = ['R7'], tps_mu=[0.01*1e-3], tps_0=[0.01*1e-3], mol_mass= [1], configuration=Config)

def build_toy_pam(sensitivity = True):
    Config.BIOMASS_REACTION = 'R7'
    Config.GLUCOSE_EXCHANGE_RXNID = 'R1'
    Config.CO2_EXHANGE_RXNID = 'R8'
    Config.ACETATE_EXCRETION_RXNID = 'R9'

    model = load_json_model('tests/unit_tests/toy_model.json')
    active_enzyme = build_active_enzyme_sector(Config)
    unused_enzyme = build_unused_protein_sector(Config)
    translation_enzyme = build_translational_protein_sector(Config)
    pamodel = PAModel(model, name='toy model MCA with enzyme constraints', active_sector=active_enzyme,
                      translational_sector = translation_enzyme, sensitivity = sensitivity,
                      unused_sector = unused_enzyme, p_tot=0.6*1e-3, configuration=Config)
    return pamodel

def assert_bounds(model_ori, model_copy):
    for key, var in model_ori.variables.items():
        assert var.ub == model_copy.variables[key].ub
        assert var.lb == model_copy.variables[key].lb

    for key, cons in model_ori.constraints.items():
        assert cons.ub == model_copy.constraints[key].ub
        assert cons.lb == model_copy.constraints[key].lb

def assert_total_protein_content(model_ori, model_copy):
    assert model_ori.p_tot == model_copy.p_tot
    tot_prot_cons_id = model_ori.TOTAL_PROTEIN_CONSTRAINT_ID
    assert model_ori.constraints[tot_prot_cons_id].ub == model_copy.constraints[tot_prot_cons_id].ub

def set_up_ecoli_pam(sensitivity=True):
    pam_data_file = os.path.join('tests', 'data', 'proteinAllocationModel_iML1515_EnzymaticData_241209.xlsx')
    iml1515 = os.path.join('Models', 'iML1515.xml')
    return set_up_pam(pam_data_file,
                     iml1515,
                     sensitivity=sensitivity,
                     adjust_reaction_ids=False)

def set_up_ecolicore_pam(sensitivity=True):
    pam_data_file = os.path.join('tests', 'data',
                                 'proteinAllocationModel_iML1515_EnzymaticData_core.xlsx')
    ecolicore_gem = load_json_model(os.path.join('Models', 'e_coli_core.json'))

    # Apply
    return set_up_pam(pam_data_file,
                               ecolicore_gem,
                               total_protein=0.1699,
                               sensitivity=sensitivity,
                               adjust_reaction_ids=True)<|MERGE_RESOLUTION|>--- conflicted
+++ resolved
@@ -3,14 +3,8 @@
 import os
 
 from src.PAModelpy import PAModel,Config,ActiveEnzymeSector, UnusedEnzymeSector, TransEnzymeSector, CatalyticEvent
-<<<<<<< HEAD
 from tests.unit_tests.test_pamodel.test_pam_setup import set_up_toy_pam_with_isozymes_and_enzymecomplex
 from src.PAModelpy.utils import set_up_pam
-=======
-from Scripts.pam_generation_uniprot_id import set_up_ecoli_pam, set_up_ecolicore_pam
-from tests.unit_tests.test_pamodel.test_pam_generation_ecoli import set_up_toy_pam_with_isozymes_and_enzymecomplex
-
->>>>>>> 059b2c16
 
 def test_if_pamodel_change_kcat_function_works():
     #arrange
@@ -50,7 +44,7 @@
     #arrange
     sut = set_up_ecoli_pam(sensitivity=False)
     input_kcat = 10
-    enzyme_id = 'P0ABI8_P0ABJ1_P0ABJ3_P0ABJ6'
+    enzyme_id = 'P0ABJ1'
     rxn_id = "CYTBO3_4pp"
     ce_rxn= sut.reactions.query(f'CE_{rxn_id}_{enzyme_id}')[0]
     enzyme_complex_id = "_".join(ce_rxn.id.split("_")[3:])
@@ -277,12 +271,10 @@
     # Arrange
     sut = set_up_toy_pam_with_isozymes_and_enzymecomplex(sensitivity = False)
     enzyme_ut = 'E10'
-    associated_enzymes = ['E10', 'E10_E11_E3']
+    associated_enzymes = ['E10', 'E3_E10_E11']
 
     # Assert
     catalyzing_enzymes = sut._get_catalyzing_enzymes_for_enzyme(enzyme_ut)
-
-    print(catalyzing_enzymes)
 
     # Assert
     assert all(enz in catalyzing_enzymes for enz in associated_enzymes)
