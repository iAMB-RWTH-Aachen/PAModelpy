--- conflicted
+++ resolved
@@ -5,12 +5,8 @@
 import pytest
 
 from Scripts.toy_ec_pam import build_toy_gem
-<<<<<<< HEAD
-from src.PAModelpy.utils.pam_generation import parse_reaction2protein, set_up_pam
-=======
 from src.PAModelpy import PAModel
 from src.PAModelpy.utils.pam_generation import parse_reaction2protein, set_up_pam, merge_enzyme_complexes
->>>>>>> 059b2c16
 
 def test_if_rxn2protein_info_is_correctly_parsed():
     # Arrange
@@ -24,12 +20,7 @@
                                   'direction':['f','f', 'f', 'f', 'b']
                                   }
                                  )
-<<<<<<< HEAD
-    print(toy_enzyme_db)
-
-=======
     enzyme_id_pattern = r'E\d+[a-z]?'
->>>>>>> 059b2c16
     toy_model = build_toy_gem()
 
     expected_rxn2protein = {
@@ -59,15 +50,8 @@
     expected_protein2gpr = {'E1': [['gene1']], 'E2a': [['gene2a']], 'E2b_E2c': [['gene2b', 'gene2c']], 'E3': [['gene3']]}
 
     # Apply
-<<<<<<< HEAD
-    rxn2protein, protein2gpr = parse_reaction2protein(toy_enzyme_db,
-                                                      toy_model,
-                                                      other_enzyme_id_pattern =  r'E[0-9][0-9]*[a-z]?')
-
-=======
     rxn2protein, protein2gpr = parse_reaction2protein(toy_enzyme_db, toy_model,
                                                       other_enzyme_id_pattern = enzyme_id_pattern)
->>>>>>> 059b2c16
     # Assert
     for output_dict, expected_dict in zip([rxn2protein, protein2gpr], [expected_rxn2protein, expected_protein2gpr]):
         assert all([expected_dict[key] == value for key, value in output_dict.items()])
@@ -87,11 +71,7 @@
 
 def test_if_set_up_pam_can_build_ecolicore_pam():
     #Arrange
-<<<<<<< HEAD
-    pam_data_file = os.path.join('tests','data', 'proteinAllocationModel_iML1515_EnzymaticData_core.xlsx')
-=======
     pam_data_file = os.path.join('Data', 'proteinAllocationModel_iML1515_EnzymaticData_241209_core.xlsx')
->>>>>>> 059b2c16
     ecolicore_gem = cobra.io.load_json_model(os.path.join('Models', 'e_coli_core.json'))
 
     #Apply
@@ -108,18 +88,14 @@
 
 def test_if_set_up_pam_can_build_iML1515():
     #Arrange
-<<<<<<< HEAD
-    pam_data_file = os.path.join('tests','data', 'proteinAllocationModel_iML1515_EnzymaticData_241209.xlsx')
-=======
     pam_data_file = os.path.join('Data', 'proteinAllocationModel_iML1515_EnzymaticData_241209.xlsx')
->>>>>>> 059b2c16
     iml1515 = os.path.join('Models', 'iML1515.xml')
 
     #Apply
     pam = set_up_pam(pam_data_file,
                                iml1515,
                                sensitivity=False,
-                               adjust_reaction_ids=False)
+                               adjust_reaction_ids=True)
 
     pam.optimize()
 
