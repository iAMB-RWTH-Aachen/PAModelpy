--- conflicted
+++ resolved
@@ -76,8 +76,6 @@
             'molmass':molmass
             }
 
-<<<<<<< HEAD
-=======
 # def parse_gpr_information(gpr_info:str,
 #                           genes:list=None,
 #                           enzyme_id:str=None,
@@ -114,7 +112,6 @@
 #         # enzyme_relations = _filter_sublists(enzyme_relations, enzyme_id.split('_'), how='all')
 #     return sorted(gpr_list), sorted(enzyme_relations)
 
->>>>>>> 059b2c16
 def parse_gpr_information(
     gpr_info: str,
     genes: Optional[List[str]] = None,
@@ -187,29 +184,12 @@
     if gene2protein is None:
         gene2protein = {}
 
-<<<<<<< HEAD
-    enzyme_relations = []
-
-    if convert_to_complexes:
-        for sublist in gpr_list:
-            enz_sublist = []
-            for item in sublist:
-                if not item in gene2protein: continue
-                protein = gene2protein[item]
-
-                # if "_" not in protein:
-                enz_sublist.append(protein)
-                # elif protein.split("_") not in enzyme_relations:
-                #     enzyme_relations.extend(protein.split("_"))  # Corrected list handling
-            enzyme_relations.append(enz_sublist)
-=======
     if convert_to_complexes:
         enzyme_relations = [
             [gene2protein[item] for item in sublist if item in gene2protein]
             for sublist in gpr_list
         ]
 
->>>>>>> 059b2c16
     elif any(len(info) > 1 for info in gpr_list):  # Complex enzymes
         enzyme_relations = [enzyme_id.split("_")]
     else:
@@ -339,10 +319,7 @@
                                          genes=[g.id for g in rxn._genes],
                                          enzyme_id=enzyme_info['enzyme_id'],
                                          gene2protein=gene2protein)
-<<<<<<< HEAD
-=======
-
->>>>>>> 059b2c16
+
         if gpr_info is None: gpr_info = [[f'gene_{rxn.id}']]
 
         rxn_info2protein[rxn.id] = rxn_info
@@ -401,11 +378,7 @@
 
 def parse_reaction2protein(enzyme_db: pd.DataFrame,
                            model: cobra.Model,
-<<<<<<< HEAD
-                           other_enzyme_id_pattern: str = r'(E[0-9][0-9]*|Enzyme_[A-Za-z0-9_]+)') -> dict:
-=======
                            other_enzyme_id_pattern: str = r'(E\d+[a-z]?|Enzyme_[A-Za-z0-9_]+)') -> dict:
->>>>>>> 059b2c16
     rxn_info2protein = {}
     protein2gpr = defaultdict(list)
     #remove copy number substrings from the reaction to make it matchable to enzyme information
@@ -422,10 +395,6 @@
     #make sure all enzyme complexes have an id ordered in a structured way
     enzyme_db['enzyme_id'] = enzyme_db['enzyme_id'].apply(_order_enzyme_complex_id,
                                                         other_enzyme_id_pattern = other_enzyme_id_pattern)
-<<<<<<< HEAD
-
-=======
->>>>>>> 059b2c16
     protein2gene, gene2protein = _get_genes_for_proteins(enzyme_db, model)
 
     # parse the information for all gene-protein-reaction relations in the dataframe
@@ -444,10 +413,6 @@
         elif isinstance(genes, str):
             genes = [genes]
 
-<<<<<<< HEAD
-
-=======
->>>>>>> 059b2c16
         for rxn in rxns:
             # If no genes are associated with the reaction, this reaction is not catalyzed by an enzyme
             if (not len(rxn.genes) > 0) and (not isinstance(genes, list)):  continue
@@ -473,21 +438,12 @@
                                              molmass=catalytic_reaction_info.molMass.iloc[0])
             rxn_info.enzymes[enzyme_id] = enzyme_info
             rxn_info2protein[rxn.id] = rxn_info
-<<<<<<< HEAD
-
-
-=======
->>>>>>> 059b2c16
 
     # if no enzyme info is found, add dummy enzyme with median kcat and molmass
     rxn_info2protein, protein2gpr = _check_if_all_model_reactions_are_in_rxn_info2protein(model,
                                                                                           rxn_info2protein,
                                                                                           protein2gpr,
                                                                                           gene2protein)
-<<<<<<< HEAD
-
-=======
->>>>>>> 059b2c16
 
     #convert the dataobject dict to a normal dict for correct parsing by PAModelpy
     rxn2protein = {rxn_id: dict(rxn_info.enzymes) for rxn_id, rxn_info in rxn_info2protein.items()}
@@ -499,32 +455,17 @@
 
     for rxn_id, group in df.groupby('rxn_id'):
         for _, row in group.iterrows():
-<<<<<<< HEAD
-            # skip nan entries
-            if isinstance(row.GPR, float) or isinstance(row.gene, float):
-                continue
-
-=======
             #skip nan entries
             if isinstance(row.GPR, float) or isinstance(row.gene, float):
                 continue
->>>>>>> 059b2c16
             # Parse GPR
             gpr_list, enzyme_relations = parse_gpr_information(
                 row['GPR'], row['gene'], row['enzyme_id'], gene2protein, convert_to_complexes=True
             )
-
             # Collapse "and" relationships into multimer ID
             if enzyme_relations and not all(all([isinstance(e, float) for e in er]) for er in enzyme_relations):
                 for gene_list, enzyme_list in zip(gpr_list, enzyme_relations):
                     row_copy = row.copy()
-<<<<<<< HEAD
-                    row_copy['enzyme_id'] = "_".join(enzyme_list)  # Replace gene with multimer
-                    row_copy['gene'] = gene_list  # add all the annotations to the corresponding gene
-                    # Compute the sum of molMass for the enzyme complex
-                    molMass_sum = df[df.rxn_id == row.rxn_id].loc[df['enzyme_id'].isin(enzyme_list), 'molMass'].sum()
-                    row_copy['molMass'] = molMass_sum  # Assign the new molMass
-=======
                     #Replace gene with multimer, make sure it is sorted to avoid duplicate entries of the same enzyme complex
                     row_copy['enzyme_id'] = "_".join(sorted(enzyme_list))
                     # add all the annotations to the corresponding gene
@@ -547,7 +488,6 @@
                     row_copy['Length'] = length_sum
                     row_copy['kcat_values'] = kcat_mean
 
->>>>>>> 059b2c16
                     collapsed_rows.append(row_copy)
             else:
                 collapsed_rows.append(row)
@@ -590,7 +530,7 @@
     if active_enzymes:
         # load active enzyme sector information
         if enzyme_db is None:
-            enzyme_db = pd.read_excel(pam_info_file, sheet_name=sheet_name)
+            enzyme_db = pd.read_excel(pam_info_file, sheet_name='ActiveEnzymes')
             #for some models, the reaction ids should not include 'pp' or 'ex'
             if adjust_reaction_ids:
                 enzyme_db['rxn_id'] = enzyme_db['rxn_id'].apply(_check_rxn_identifier_format)
@@ -628,7 +568,6 @@
     else:
         unused_enzyme_info = None
 
-<<<<<<< HEAD
     if membrane_sector:
         membrane_info = pd.read_excel(pam_info_file, sheet_name='Membrane').set_index('Parameter')
         active_membrane_info = pd.read_excel(pam_info_file, sheet_name='MembraneEnzymes').set_index('enzyme_id')
@@ -647,8 +586,6 @@
     else:
         membrane_sector = None
 
-=======
->>>>>>> 059b2c16
 
     if total_protein: total_protein = TOTAL_PROTEIN_CONCENTRATION
 
@@ -656,10 +593,7 @@
                        active_sector=active_enzyme_info,
                       translational_sector=translation_enzyme_info,
                        unused_sector=unused_enzyme_info,
-<<<<<<< HEAD
                       membrane_sector=membrane_sector,
-=======
->>>>>>> 059b2c16
                       sensitivity=sensitivity, configuration = config
                       )
     return pamodel
@@ -699,11 +633,7 @@
     if active_enzymes:
         # load active enzyme sector information
         if enzyme_db is None:
-<<<<<<< HEAD
             enzyme_db = pd.read_excel(pam_info_file, sheet_name='mcPAM_data_core_summed_mm')
-=======
-            enzyme_db = pd.read_excel(pam_info_file, sheet_name='ActiveEnzymes')
->>>>>>> 059b2c16
             #for some models, the reaction ids should not include 'pp' or 'ex'
             if adjust_reaction_ids:
                 enzyme_db['rxn_id'] = enzyme_db['rxn_id'].apply(_check_rxn_identifier_format)
@@ -749,7 +679,6 @@
     else:
         unused_enzyme_info = None
 
-<<<<<<< HEAD
     if membrane_sector:
         membrane_info = pd.read_excel(pam_info_file, sheet_name='Membrane').set_index('Parameter')
         active_membrane_info = pd.read_excel(pam_info_file, sheet_name='MembraneEnzymes').set_index('enzyme_id')
@@ -767,25 +696,6 @@
 
     else:
         membrane_sector = None
-=======
-    # if membrane_sector:
-    #     membrane_info = pd.read_excel(pam_info_file, sheet_name='Membrane').set_index('Parameter')
-    #     active_membrane_info = pd.read_excel(pam_info_file, sheet_name='MembraneEnzymes').set_index('enzyme_id')
-    #
-    #     area_avail_0 = membrane_info.at['area_avail_0','Value']
-    #     area_avail_mu = membrane_info.at['area_avail_mu','Value']
-    #     alpha_numbers_dict = active_membrane_info.alpha_numbers.to_dict()
-    #     enzyme_location = active_membrane_info.location.to_dict()
-    #
-    #     membrane_sector = MembraneSector(area_avail_0=area_avail_0,
-    #                                      area_avail_mu=area_avail_mu,
-    #                                      alpha_numbers_dict=alpha_numbers_dict,
-    #                                      enzyme_location=enzyme_location,
-    #                                      max_area=max_membrane_area)
-
-    # else:
-    #     membrane_sector = None
->>>>>>> 059b2c16
 
 
     if total_protein: total_protein = TOTAL_PROTEIN_CONCENTRATION
@@ -794,11 +704,7 @@
                        active_sector=active_enzyme_info,
                       translational_sector=translation_enzyme_info,
                        unused_sector=unused_enzyme_info,
-<<<<<<< HEAD
                       membrane_sector=membrane_sector,
-=======
-                      # membrane_sector=membrane_sector,
->>>>>>> 059b2c16
                       sensitivity=sensitivity, configuration = config
                       )
     return coremodel
