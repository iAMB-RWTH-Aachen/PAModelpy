--- conflicted
+++ resolved
@@ -7,7 +7,7 @@
 # type checking
 from optlang.symbolics import Zero
 from optlang.interface import Objective
-from typing import List, Optional, Union, Dict, Iterable, Tuple, Literal
+from typing import List, Optional, Union, Dict, Iterable, Tuple
 
 # other
 from functools import partial
@@ -1087,7 +1087,6 @@
                 len(self.capacity_sensitivity_coefficients)
             ] = new_row
 
-<<<<<<< HEAD
             for sector in self.sectors:
                 if isinstance(sector, MembraneSector):
                     constraint = "membrane"
@@ -1105,9 +1104,6 @@
                         len(self.capacity_sensitivity_coefficients)
                     ] = new_row
 
-            # treat sectors separately if there is not a total protein constraint
-=======
->>>>>>> 9ac7debb
         else:
             for sector in self.sectors:
                 constraint = "sector"
