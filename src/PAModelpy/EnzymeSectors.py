--- conflicted
+++ resolved
@@ -1,10 +1,7 @@
 from warnings import warn
 from copy import copy, deepcopy
 from cobra import Object, Gene, Model
-<<<<<<< HEAD
 from typing import Union
-=======
->>>>>>> 9e985a15
 
 from .Enzyme import Enzyme, EnzymeComplex
 from .configuration import Config
@@ -69,38 +66,6 @@
     DEFAULT_MOL_MASS = 3.947778784340140e04  # mean enzymes mass E.coli [g/mol]
     #class with all the information on enzymes related to metabolic reactions
     def __init__(self, rxn2protein: dict, protein2gene:dict = {},configuration:Config =Config):
-<<<<<<< HEAD
-        """_summary_
-
-        Parameters
-        ----------
-        rxn2protein : nested dict
-            reaction id, enzymes_dict key, value pairs for each reaction in the active_enzyme sector.
-             The enzymes_dict contains the enzyme identifiers of the enzymes which are related to the specific reaction
-             as keys and a dict with information about the enzyme as values. The information included in this dict is:
-              turnover number for forward and backward reaction [1/s], molar mass of the enzyme [mol/g], gene identifiers
-              related to the enzyme, with which other enzymes it forms a complex.
-              example: {R1:
-                            {E1:
-                                {'f': forward kcat, 'b': backward kcat, 'molmass': molar mass, 'genes': [G1, G2],
-                                'protein_reaction_association': [[E1, E2]],
-                                 'complex_with': 'E2'},
-                            E2:
-                                {'f': forward kcat, 'b': backward kcat, 'molmass': molar mass, 'genes': [G3, G4],
-                                 'protein_reaction_association': [[E1, E2]], 'complex_with': 'E1'}}
-        protein2gene: dict
-            enzyme_id, gene_list key, value pairs for each enzyme.The gene_list value is a list of lists which indicates
-            'and' or 'or' relationships between the genes which code for the enzyme(complex).
-
-            example: {E1: [[gene1], [gene2, gene3]], E2: [[gene4]]}
-            where the gene-protein-reaction associations are the following:
-            E1: gene1 or (gene2 and gene3)
-            E2: gene4
-
-        configuration: Config object, optional
-                    Information about general configuration of the model including identifier conventions.
-                    Default as defined in the `PAModelpy.configuration` script for the E.coli iML1515 model.
-=======
         """
         _summary_
 
@@ -114,20 +79,18 @@
             enzyme_id, gene_list key, value pairs for each enzyme.The gene_list value is a list of lists which indicates
             'and' or 'or' relationships between the genes which code for the enzyme(complex).
 
-
-            configuration (Config object, optional): Information about the general configuration of the model, including identifier conventions.
-                Default is as defined in the `PAModelpy.configuration` script for the E.coli iML1515 model.
-
         Example:
             ```
             For the Parameter rxn2protein a dictionary may look like this:
             {
                 'R1':
-                    {
-                        'E1': {'f': forward kcat, 'b': backward kcat, 'molmass': molar mass, 'genes': ['G1', 'G2'],
-                               'complex_with': 'E2'},
-                        'E2': {'f': forward kcat, 'b': backward kcat, 'molmass': molar mass, 'genes': ['G3', 'G4'],
-                               'complex_with': 'E1'}
+                    {E1:
+                                {'f': forward kcat, 'b': backward kcat, 'molmass': molar mass, 'genes': [G1, G2],
+                                'protein_reaction_association': [[E1, E2]]
+                                },
+                            E2:
+                                {'f': forward kcat, 'b': backward kcat, 'molmass': molar mass, 'genes': [G3, G4],
+                                 'protein_reaction_association': [[E1, E2]]
                     }
             }
 
@@ -141,9 +104,22 @@
             E1: gene1 or (gene2 and gene3)
             E2: gene4
             ```
->>>>>>> 9e985a15
-        """
-
+        Args:
+        rxn2protein : nested dict
+            reaction id, enzymes_dict key, value pairs for each reaction in the active_enzyme sector.
+             The enzymes_dict contains the enzyme identifiers of the enzymes which are related to the specific reaction
+             as keys and a dict with information about the enzyme as values. The information included in this dict is:
+              turnover number for forward and backward reaction [1/s], molar mass of the enzyme [mol/g], gene identifiers
+              related to the enzyme, with which other enzymes it forms a complex.
+
+        protein2gene: dict
+            enzyme_id, gene_list key, value pairs for each enzyme.The gene_list value is a list of lists which indicates
+            'and' or 'or' relationships between the genes which code for the enzyme(complex).
+
+        configuration: Config object, optional
+                    Information about general configuration of the model including identifier conventions.
+                    Default as defined in the `PAModelpy.configuration` script for the E.coli iML1515 model.
+        """
         self.TOTAL_PROTEIN_CONSTRAINT_ID = configuration.TOTAL_PROTEIN_CONSTRAINT_ID
 
         self.rxn2protein = rxn2protein
@@ -197,14 +173,10 @@
                 continue
 
             for enzyme_id, enzyme_dict in enzymes.items():
-<<<<<<< HEAD
-                kcat = dict((k, v) for k, v in enzyme_dict.items() if k == 'f' or k == 'b')
-                protein_reaction = enzyme_dict['protein_reaction_association']
-=======
                 kcat = dict(
                     (k, v) for k, v in enzyme_dict.items() if k == "f" or k == "b"
                 )
->>>>>>> 9e985a15
+                protein_reaction = enzyme_dict['protein_reaction_association']
 
                 # get molar mass of enzyme or replace with default value
                 if "molmass" in enzyme_dict.keys():
@@ -216,7 +188,6 @@
                 # otherwise create one and store all information
                 if enzyme_id in model.enzyme_variables and not self._enzyme_is_enzyme_complex(protein_reaction, enzyme_id):
                     enzyme = model.enzymes.get_by_id(enzyme_id)
-<<<<<<< HEAD
                     self._add_reaction_to_enzyme(model, enzyme, rxn_id, kcat)
                 else:
                     if self.protein2gene != {}:
@@ -259,79 +230,26 @@
                         self.variables.append(enzyme.enzyme_variable)
                     #in the add enzymes function the enzyme with corresponding catalytic events will be added to the model
                     #and connected to the reaction and total protein constraint
-=======
-
-                    # check if catalytic event already exists:
-                    catal_event_id = f"CE_{rxn_id}"
-
-                    if catal_event_id in model.catalytic_events:
-                        ce = model.catalytic_events.get_by_id(catal_event_id)
-                        enzyme.add_catalytic_event(ce, kcat)
-                    else:
-                        enzyme.create_catalytic_event(rxn_id=rxn_id, kcats=kcat)
-                        model.add_catalytic_events(
-                            [enzyme.catalytic_events.get_by_id(f"CE_{rxn_id}")]
-                        )
-                else:
-                    enzyme_obj = Enzyme
-                    if self.protein2gene != {}:
-                        gene_list = self._get_model_genes_from_enzyme(enzyme_id, model)
-                        if any([len(gene)>1 for gene in gene_list]): enzyme_obj = EnzymeComplex
-                    else:
-                        gene_list = []
-                    enzyme = enzyme_obj(
-                        id = enzyme_id,
-                        rxn2kcat= {rxn_id: kcat},
-                        molmass = molmass,
-                        genes = gene_list
-                    )
-                    # in the add enzymes function the enzyme with corresponding catalytic events will be added to the model
-                    # and connected to the reaction and total protein constraint
->>>>>>> 9e985a15
-
-
-<<<<<<< HEAD
-                    #adding to the enzyme sector object for easy removal
-=======
+
+
                     # adding to the enzyme sector object for easy removal
-                    self.constraints += [enzyme]
->>>>>>> 9e985a15
                     model.tpc += 1
         return model
 
     def check_kcat_values(self, model, reaction, enzyme_dict):
         """
-<<<<<<< HEAD
         Function to check if the kcat values provided for an enzyme are consistent with the direction of the reaction
-        Parameters
-        ----------
-        model: cobra.Model or PAModel
-            model to which the kcat values should be added
-        reaction: cobra.Reaction
-            reaction which is catalyzed with the enzyme related to the kcats
-        enzyme_dict: dict
-            a dict with the turnover values for the forward and/or backward reaction for different enzymes [/s]
-            {'E1':{'f': forward kcat, 'b': backward kcat}}
-
-        Returns
-        -------
-
-=======
-        Function to check if the kcat values provided for an enzyme are consistent with the direction of the reaction.
-
-        Parameters:
+        Args:
             model (cobra.Model or PAModel): Model to which the kcat values should be added.
             reaction (cobra.Reaction): Reaction that is catalyzed with the enzyme related to the kcats.
             enzyme_dict (dict): A dictionary with the turnover values for the forward and/or backward reaction for different enzymes [/s].
-        
+
         Example:
             Example dictionary for the `enzyme_dict` parameter
             ```
             {'E1': {'f': forward kcat, 'b': backward kcat}}
             ```
->>>>>>> 9e985a15
-        """
-
+        """
         if reaction.id not in model.reactions:
             warn(
                 "Reaction " + reaction.id + " not in the model. Skip enzyme constraint"
@@ -345,18 +263,15 @@
         directions = []
         kcats = []
         for enzyme_info in enzyme_dict.values():
-            # get all directions from the kcat dict
-            for key, value in enzyme_info.items():
+            # get all directions from the kcat dictfor key, value in enzyme_info.items():
+                if key == 'f' or key =='b':
+                    directions += [key]
+                    for key, value in enzyme_info.items():
                 if key == 'f' or key =='b':
                     directions += [key]
                     kcats += [value]
 
-<<<<<<< HEAD
-
-        rxn_dir = 'consistent'
-=======
         rxn_dir = "consistent"
->>>>>>> 9e985a15
         if reaction.lower_bound >= 0 and reaction.upper_bound > 0:
             # reaction is irreversible in the forward direction
 
@@ -392,6 +307,22 @@
                 return False
 
         return rxn_dir == "consistent"
+
+    def _add_reaction_to_enzyme(self, model, enzyme:Union[Enzyme, EnzymeComplex], rxn_id:str, kcat:dict):
+        # check if catalytic event already exists:
+        catal_event_id = f'CE_{rxn_id}'
+        if catal_event_id in enzyme.catalytic_events:
+            return
+
+        if catal_event_id in model.catalytic_events:
+            ce = model.catalytic_events.get_by_id(catal_event_id)
+            enzyme.add_catalytic_event(ce, kcat)
+        else:
+            enzyme.create_catalytic_event(rxn_id=rxn_id, kcats=kcat)
+            model.add_catalytic_events([enzyme.catalytic_events.get_by_id(f'CE_{rxn_id}')])
+
+    def _enzyme_is_enzyme_complex(self, protein_reaction, enzyme_id):
+        return any([((enzyme_id in pr) & (len(pr) > 1)) for pr in protein_reaction])
 
     def _get_model_genes_from_enzyme(self, enzyme_id: str, model: Model) -> list:
         """
@@ -423,52 +354,6 @@
             gene_list.append(genes_and_list)
         return gene_list
 
-    def _add_reaction_to_enzyme(self, model, enzyme:Union[Enzyme, EnzymeComplex], rxn_id:str, kcat:dict):
-        # check if catalytic event already exists:
-        catal_event_id = f'CE_{rxn_id}'
-        if catal_event_id in enzyme.catalytic_events:
-            return
-
-        if catal_event_id in model.catalytic_events:
-            ce = model.catalytic_events.get_by_id(catal_event_id)
-            enzyme.add_catalytic_event(ce, kcat)
-        else:
-            enzyme.create_catalytic_event(rxn_id=rxn_id, kcats=kcat)
-            model.add_catalytic_events([enzyme.catalytic_events.get_by_id(f'CE_{rxn_id}')])
-
-    def _enzyme_is_enzyme_complex(self, protein_reaction, enzyme_id):
-        return any([((enzyme_id in pr) & (len(pr) > 1)) for pr in protein_reaction])
-
-    def _get_model_genes_from_enzyme(self, enzyme_id: str, model: Model) -> list:
-        """
-           Retrieves genes associated with the specified enzyme from the model.
-
-           Args:
-               enzyme_id (str): The identifier of the enzyme.
-               model (Model): The model containing gene information.
-
-           Returns:
-               list: A nested list of gene objects associated with the enzyme.
-           """
-        if enzyme_id not in self.protein2gene.keys(): return []
-        gene_id_list = self.protein2gene[enzyme_id]
-        gene_list = []
-        for genes_or in gene_id_list:
-            genes_and_list = []
-            for gene_and in genes_or:
-                #check if there is an and relation (then gene and should be a list and not a string)
-                if isinstance(gene_and, list):
-                    for gene in gene_and:
-                        if gene not in model.genes:
-                            model.genes.append(Gene(gene))
-                else:
-                    gene = gene_and
-                    if gene not in model.genes:
-                        model.genes.append(Gene(gene))
-                genes_and_list.append(model.genes.get_by_id(gene))
-            gene_list.append(genes_and_list)
-        return gene_list
-
 class TransEnzymeSector(EnzymeSector):
     DEFAULT_MOL_MASS = 4.0590394e05  # default E. coli ribosome molar mass [g/mol]
     BIOMASS_RXNID = Config.BIOMASS_REACTION
@@ -542,11 +427,7 @@
         else:
             self.ups_mu = ups_mu
         # *1000 to convert units from g/g_cdw to mg/g_cdw
-<<<<<<< HEAD
-        self.ups_0_coeff = self.ups_0[0]*1e3
-=======
         self.ups_0_coeff = self.ups_0[0] * 1e3
->>>>>>> 9e985a15
         self.id = 'UnusedEnzymeSector'
 
         self.slope = self.ups_mu * 1e3
