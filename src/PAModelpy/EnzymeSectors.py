from warnings import warn
from copy import copy, deepcopy

from cobra import Object, Gene, Model
from typing import Union, Literal

from .Enzyme import Enzyme, EnzymeComplex
from .configuration import Config


class Sector(Object):
    TOTAL_PROTEIN_CONSTRAINT_ID = Config.TOTAL_PROTEIN_CONSTRAINT_ID

    def get_tpc_metabolite(self, model):
        tpc = self.TOTAL_PROTEIN_CONSTRAINT_ID
        try:
            tpc_metabolite = model.constraints[tpc]
            totprot = True
        except:
            tpc_metabolite = None
            totprot = False
        return totprot, tpc_metabolite

    def __copy__(self) -> "Sector":
        """Copy the Sector.

        Returns:
            Sector: A new Sector that is a copy of the original Sector.
        """

        cop = copy(super(Sector, self))
        return cop

    def __deepcopy__(self, memo: dict) -> "Sector":
        """Copy the Sector with memo.

        Args:
            memo (dict): Automatically passed parameter.

        Returns:
            Sector: A new Sector that is a copy of the original Sector with memo.
        """

        cop = deepcopy(super(Sector, self), memo)
        return cop


class EnzymeSector(Sector):
    DEFAULT_MOL_MASS = 3.947778784340140e04  # mean enzymes mass E.coli [g/mol]

    def __init__(self, id_list, mol_mass, configuration=Config):
        self.id_list = id_list  # list with reaction ids which are associated with the specific sector
        self.mol_mass = (
            mol_mass  # dict with molar masses for each enzyme in the id_list (g/mol)
        )
        self.variables = []
        self.constraints = []
        self.model = None
        self.id = ""
        self.slope = 0
        self.intercept = 0

        self.TOTAL_PROTEIN_CONSTRAINT_ID = configuration.TOTAL_PROTEIN_CONSTRAINT_ID


class ActiveEnzymeSector(Sector):
    DEFAULT_MOL_MASS = 3.947778784340140e04  # mean enzymes mass E.coli [g/mol]
    #class with all the information on enzymes related to metabolic reactions
    def __init__(self, rxn2protein: dict, protein2gene:dict = {},configuration:Config =Config):
        """
        _summary_

        Parameters:
            rxn2protein (dict): A dictionary with reaction ID, enzymes_dict key, value pairs for each reaction in the active_enzyme sector.
                The enzymes_dict contains the enzyme identifiers of the enzymes related to the specific reaction as keys, and a dict
                with information about the enzyme as values. The information included in this dict includes the turnover number for
                the forward and backward reaction (1/s), molar mass of the enzyme (mol/g), gene identifiers related to the enzyme,
                and with which other enzymes it forms a complex.
            protein2gene: dict
            enzyme_id, gene_list key, value pairs for each enzyme.The gene_list value is a list of lists which indicates
            'and' or 'or' relationships between the genes which code for the enzyme(complex).

        Example:
            ```
            For the Parameter rxn2protein a dictionary may look like this:
            {
                'R1':
                    {E1:
                                {'f': forward kcat, 'b': backward kcat, 'molmass': molar mass, 'genes': [G1, G2],
                                'protein_reaction_association': [[E1, E2]]
                                },
                            E2:
                                {'f': forward kcat, 'b': backward kcat, 'molmass': molar mass, 'genes': [G3, G4],
                                 'protein_reaction_association': [[E1, E2]]
                    }
            }

            For the Parameter protein2gene a dictionary may look like this:
            {E1:
                    [[gene1], [gene2, gene3]],
            E2:
                    [[gene4]]
            }
            where the gene-protein-reaction associations are the following:
            E1: gene1 or (gene2 and gene3)
            E2: gene4
            ```
        Args:
        rxn2protein : nested dict
            reaction id, enzymes_dict key, value pairs for each reaction in the active_enzyme sector.
             The enzymes_dict contains the enzyme identifiers of the enzymes which are related to the specific reaction
             as keys and a dict with information about the enzyme as values. The information included in this dict is:
              turnover number for forward and backward reaction [1/s], molar mass of the enzyme [mol/g], gene identifiers
              related to the enzyme, with which other enzymes it forms a complex.

        protein2gene: dict
            enzyme_id, gene_list key, value pairs for each enzyme.The gene_list value is a list of lists which indicates
            'and' or 'or' relationships between the genes which code for the enzyme(complex).

        configuration: Config object, optional
                    Information about general configuration of the model including identifier conventions.
                    Default as defined in the `PAModelpy.configuration` script for the E.coli iML1515 model.
        """
        self.TOTAL_PROTEIN_CONSTRAINT_ID = configuration.TOTAL_PROTEIN_CONSTRAINT_ID

        self.rxn2protein = rxn2protein
        self.protein2gene = protein2gene
        # ID of the sector
        self.id = "ActiveEnzymeSector"
        self.model = None

        # for easy removal
        self.variables = []
        self.constraints = []

    def add(self, model):
        self.model = model
        # make and enzymatic constraint for an existing stoichiometric reaction in the form of: e_i=v_i*kcat_i
        # c.f. the GECKO formulation of Sanchez et al. 2017
        print("Add active protein sector\n")
        # check if the constraint exists
        totprot, tpc_metabolite = self.get_tpc_metabolite(model)
        if not totprot:
            warn(
                "Total protein constraint is not in the model. Skip the Active Enzyme Sector"
            )
            return model

        rxn2protein = self.rxn2protein.copy()

        for rxn_id, enzymes in self.rxn2protein.items():
            # extract reaction from model
            if rxn_id not in model.reactions:
                #     reaction = model.reactions.get_by_id(rxn_id)
                # else:
                try:
                    reaction = model.reactions.query(rxn_id)
                    for rxn in reaction:
                        rxn2protein[rxn.id] = enzymes
                        if rxn_id in rxn2protein.keys():
                            del rxn2protein[rxn_id]
                except:
                    warn(
                        f"Reaction {rxn_id} is not in the model, this reaction will be skipped"
                    )
                    if rxn_id in rxn2protein.keys():
                        del rxn2protein[rxn_id]

        for rxn_id, enzymes in rxn2protein.items():
            # print(rxn_id, enzymes)
            reaction = model.reactions.get_by_id(rxn_id)
            # skip the reaction if a problem is encountered in check_kcat_values()
            consistent = self.check_kcat_values(model, reaction, enzymes)
            if not consistent:
                continue

            for enzyme_id, enzyme_dict in enzymes.items():
                kcat = dict(
                    (k, v) for k, v in enzyme_dict.items() if k == "f" or k == "b"
                )
                if 'protein_reaction_association' in enzyme_dict.keys():
                    protein_reaction = enzyme_dict['protein_reaction_association']
                else:
                    protein_reaction = enzyme_id

                # get molar mass of enzyme or replace with default value
                if "molmass" in enzyme_dict.keys():
                    molmass = enzyme_dict["molmass"]
                else:
                    molmass = self.DEFAULT_MOL_MASS

                # check if there already exists an Enzyme object for the EC numbers associated to this reaction,
                # otherwise create one and store all information
                if enzyme_id in model.enzyme_variables and not self._enzyme_is_enzyme_complex(protein_reaction, enzyme_id):
                    enzyme = model.enzymes.get_by_id(enzyme_id)
                    self._add_reaction_to_enzyme(model, enzyme, rxn_id, kcat)
                    self.rxn2protein[rxn_id].update({
                        enzyme_id: {
                            **kcat,
                            'genes': enzyme.genes,
                            'protein_reaction_association': protein_reaction
                        }
                    })

                else:
                    if self.protein2gene != {}:
                        gene_list = self._get_model_genes_from_enzyme(enzyme_id, model)
                    else:
                        gene_list = []

                    enzyme = Enzyme(
                        id=enzyme_id,
                        rxn2kcat={rxn_id: kcat},
                        rxn2pr={rxn_id: protein_reaction},
                        molmass=molmass,
                        genes=gene_list
                    )
                    if self._enzyme_is_enzyme_complex(protein_reaction, enzyme_id):
                        for pr in protein_reaction:
                            if len(pr) > 1:
                                #need to sort so the order of the id does not make the enzyme complex unique
                                #e.g.: B1_B2_B3 should not be added if B3_B1_B2 is already in the model
                                enzyme_complex_id = '_'.join(sorted(pr))

                                if enzyme_complex_id not in model.enzyme_variables:
                                    enzyme = EnzymeComplex(
                                        id=enzyme_complex_id,
                                        rxn2kcat={rxn_id: kcat},
                                        molmass=0,
                                        genes=gene_list,
                                        enzymes=[enzyme]
                                    )
                                    model.add_enzymes([enzyme])
                                    #add relation to rxn2protein dictionary

                                    self.rxn2protein[rxn_id] = {**self.rxn2protein[rxn_id],
                                                                **{enzyme_complex_id: {
                                                                    **kcat,
                                                                    'genes': [g.id for g in gene_list[0]],
                                                                    'protein_reaction_association': pr}}}
                                    self.constraints += [enzyme]
                                    self.variables.append(enzyme.enzyme_variable)

                                else:
                                    enz_complex = model.enzymes.get_by_id(enzyme_complex_id)
                                    self._add_reaction_to_enzyme(model, enz_complex, rxn_id, kcat)
                                    enz_complex.reactions.append(rxn_id)
                                    enz_complex.add_enzymes([enzyme])

                    else:

                        model.add_enzymes([enzyme])

                        self.constraints += [enzyme]
                        self.variables.append(enzyme.enzyme_variable)
                    #in the add enzymes function the enzyme with corresponding catalytic events will be added to the model
                    #and connected to the reaction and total protein constraint


                    # adding to the enzyme sector object for easy removal
                    model.tpc += 1
        return model

    def check_kcat_values(self, model, reaction, enzyme_dict):
        """
        Function to check if the kcat values provided for an enzyme are consistent with the direction of the reaction
        Args:
            model (cobra.Model or PAModel): Model to which the kcat values should be added.
            reaction (cobra.Reaction): Reaction that is catalyzed with the enzyme related to the kcats.
            enzyme_dict (dict): A dictionary with the turnover values for the forward and/or backward reaction for different enzymes [/s].

        Example:
            Example dictionary for the `enzyme_dict` parameter
            ```
            {'E1': {'f': forward kcat, 'b': backward kcat}}
            ```
        """
        if reaction.id not in model.reactions:
            warn(
                "Reaction " + reaction.id + " not in the model. Skip enzyme constraint"
            )
            return False
        # check if there is an EC number associated to each reaction, otherwise, use the reaction id
        if reaction.id not in self.rxn2protein.keys():
            self.rxn2protein[reaction.id] = reaction.id

        # check consistency between provided kcat values and reaction direction
        directions = []
        kcats = []
        for enzyme_info in enzyme_dict.values():
            # get all directions from the kcat dict
            for key, value in enzyme_info.items():
                if key == 'f' or key =='b':
                    directions += [key]
                    kcats += [value]

        rxn_dir = "consistent"
        if reaction.lower_bound >= 0 and reaction.upper_bound > 0:
            # reaction is irreversible in the forward direction

            if not "f" in directions:
                rxn_dir = "inconsistent"

        elif reaction.lower_bound < 0 and reaction.upper_bound <= 0:
            # reaction is irreversible in the backward direction
            if not "b" in directions:
                rxn_dir = "inconsistent"
        else:
            # reaction is reversible
            if not "f" in directions and "b" in directions:
                rxn_dir = "inconsistent"

        if rxn_dir == "inconsistent":
            warn(
                reaction.id
                + ": reaction directionality does not match provided kcat values. Skip reaction"
            )
            return False

        # check kcat values input
        for k in kcats:
            if k < 0:
                warn(
                    [
                        'Turnover number for reaction "',
                        reaction.id,
                        '" is invalid. Skip for active enzyme sector',
                    ]
                )
                return False

        return rxn_dir == "consistent"

    def _add_reaction_to_enzyme(self, model, enzyme:Union[Enzyme, EnzymeComplex], rxn_id:str, kcat:dict):
        # check if catalytic event already exists:
        catal_event_id = f'CE_{rxn_id}'
        if catal_event_id in enzyme.catalytic_events:
            return

        if catal_event_id in model.catalytic_events:
            ce = model.catalytic_events.get_by_id(catal_event_id)
            ce.add_enzymes({enzyme:kcat})
            enzyme.add_catalytic_event(ce, kcat)
        else:
            enzyme.create_catalytic_event(rxn_id=rxn_id, kcats=kcat)
            model.add_catalytic_events([enzyme.catalytic_events.get_by_id(f'CE_{rxn_id}')])

    def _enzyme_is_enzyme_complex(self, protein_reaction, enzyme_id):
<<<<<<< HEAD
        return any(
            [all(
                [sorted(pr) == sorted(enzyme_id.split('_')) and  #enzyme should take part in enzyme complex
=======
        # make sure default enzyme id is not recognized as enzyme_complex
        if 'Enzyme_' in enzyme_id:
            sorted_enzyme_id = enzyme_id.replace('Enzyme_', '')
        else:
            #make sure the enzyme complex is in the right order, otherwise match will fail
            sorted_enzyme_id = sorted(enzyme_id.split('_'))

        return any(
            [all(
                [sorted(pr) == sorted_enzyme_id and  #enzyme should take part in enzyme complex
>>>>>>> 059b2c16
                 len(pr)>1] # enzyme complex needs to have at least 2 proteins
            ) for pr in protein_reaction]
        )

    def _get_model_genes_from_enzyme(self, enzyme_id: str, model: Model) -> list:
        """
           Retrieves genes associated with the specified enzyme from the model.

           Args:
               enzyme_id (str): The identifier of the enzyme.
               model (Model): The model containing gene information.

           Returns:
               list: A nested list of gene objects associated with the enzyme.
           """
        if enzyme_id not in self.protein2gene.keys(): return []
        gene_id_list = self.protein2gene[enzyme_id]
        gene_list = []
        for genes_or in gene_id_list:
            genes_and_list = []
            # print(genes_or, enzyme_id)
            for gene_and in genes_or:
                #check if there is an and relation (then gene and should be a list and not a string)
                if isinstance(gene_and, list):
                    for gene in gene_and:
                        if gene not in model.genes:
                            model.genes.append(Gene(gene))
                else:
                    gene = gene_and
                    if gene not in model.genes:
                        model.genes.append(Gene(gene))
                genes_and_list.append(model.genes.get_by_id(gene))
            gene_list.append(genes_and_list)
        return gene_list

    # def __getstate__(self):
    #     # Return the state to be pickled
    #     state = self.__dict__.copy()
    #     # Handle any non-serializable attributes here
    #     return state
    def change_kcat_values(self, rxn_id:str, enzyme_id:str,
                           kcat_f_b:dict[Literal['f', 'b'], float]
                           ) -> None:
        """
            Updates the kcat values for a specific enzyme associated with a given reaction.

            This method modifies the `rxn2protein` dictionary by either adding or updating
            the kcat values (forward and backward) for the specified enzyme in the context
            of the provided reaction.

            Args:
                rxn_id (str): The identifier for the reaction.
                enzyme_id (str): The identifier for the enzyme.
                kcat_f_b (dict[Literal['f', 'b'], float]): A dictionary containing the
                    forward ('f') and backward ('b') kcat values for the enzyme.
                    For example: {'f': 1.5, 'b': 0.8}.

            Returns:
                None: This method updates the instance's `rxn2protein` attribute in-place.

            Example:
                ```python
                model.change_kcat_values(
                    rxn_id="RXN001",
                    enzyme_id="ENZYME123",
                    kcat_f_b={'f': 2.0, 'b': 1.0}
                )
                ```
            """
        self.rxn2protein.setdefault(rxn_id, {}).update({enzyme_id:kcat_f_b})

    def __setstate__(self, state):
        # Restore state from the unpickled state
        self.__dict__.update(state)
        # Handle any attributes that require initialization or special handling here

class TransEnzymeSector(EnzymeSector):
    DEFAULT_MOL_MASS = 4.0590394e05  # default E. coli ribosome molar mass [g/mol]
    BIOMASS_RXNID = Config.BIOMASS_REACTION

    # class with all the information on enzymes related to translation/ribosomes (which is linearly related)
    def __init__(
        self,
        tps_0,
        tps_mu,
        id_list=[BIOMASS_RXNID],
        mol_mass=None,
        configuration=Config,
    ):
        super().__init__(id_list, mol_mass, configuration)
        BIOMASS_RXNID = configuration.BIOMASS_REACTION
        if self.mol_mass is None:
            self.mol_mass = [self.DEFAULT_MOL_MASS]
        # id_list only contains the model identifier of the biomass formation reaction
        # mol_mass is the molar mass of a fictional ribosome, if assigned, the computed enzyme concentration resamble
        # ribosome concentrations
        self.tps_0 = tps_0  # amount of protein allocated to the translational sector at zero growth (g_p/g_cdw)
        self.tps_mu = tps_mu  # amount of protein allocated to the translational sector at zero growth (g_p/g_cdw)'
        self.id = "TranslationalProteinSector"

        # *1000 to convert units from g/g_cdw to mg/g_cdw
        self.tps_0_coeff = self.tps_0[0] * 1e3
        self.slope = None
        self.set_slope()
        self.intercept = None
        self.set_intercept()

        # for easy removal
        self.variables = []
        self.constraints = []

    def add(self, model):
        print("Add translational protein sector\n")
        if self.mol_mass is None:
            self.mol_mass = [self.DEFAULT_MOL_MASS]
        self.set_tps_0_coeff()
        return self.add_sector(
            model=model, slope=self.tps_mu[0] * 1e3, intersect=self.tps_0_coeff
        )

    def set_tps_0_coeff(self):
        # *1000 to convert units from g/g_cdw to mg/g_cdw
        self.tps_0_coeff = self.tps_0[0] * 1e3

    def set_slope(self):
        # *1000 to convert units from g/g_cdw to mg/g_cdw
        self.slope = self.tps_mu[0] * 1e3  # / (self.mol_mass[0] * 1e-3)

    def set_intercept(self):
        self.set_tps_0_coeff()
        self.intercept = self.tps_0_coeff


class UnusedEnzymeSector(EnzymeSector):
    DEFAULT_MOL_MASS = 3.947778784340140e04  # mean enzymes mass E.coli [g/mol]

    # class with all the information on 'excess' proteins (linear dependent on substrate uptake rate)
    def __init__(self, ups_0, ups_mu, id_list, mol_mass=None, configuration=Config):
        super().__init__(id_list, mol_mass, configuration)
        if self.mol_mass is None:
            self.mol_mass = [self.DEFAULT_MOL_MASS]
        # id_list only contains the model identifier of the substrate uptake
        # mol_mass is the molar mass of a concentration unit of the unused protein sector
        self.ups_0 = ups_0  # amount of protein allocated to the excess enzyme sector at zero substrate uptake
        if isinstance(ups_mu, list):
            self.ups_mu = ups_mu[0]  # slope of linear relation with growth
        else:
            self.ups_mu = ups_mu
        # *1000 to convert units from g/g_cdw to mg/g_cdw
        self.ups_0_coeff = self.ups_0[0] * 1e3
        self.id = 'UnusedEnzymeSector'

        self.slope = self.ups_mu * 1e3
        self.intercept = self.ups_0_coeff

        # for easy removal
        self.variables = []
        self.constraints = []

    def add_to_model(self, model):
        print("Add unused protein sector\n")
        if self.mol_mass is None:
            self.mol_mass = [self.DEFAULT_MOL_MASS]
        return self.add_sector(
            model=model, slope=self.ups_mu * 1e3, intersect=self.ups_0_coeff
        )


class CustomSector(EnzymeSector):
    DEFAULT_ENZYME_MOL_MASS = 3.947778784340140e04  # mean enzymes mass E.coli [g/mol]

    # class with all the information on a custom protein allocation secotr (linear dependent on a user defined model variable)
    def __init__(
        self, id_list, name, cps_0, cps_s, mol_mass=None, configuration=Config
    ):
        super().__init__(id_list, mol_mass, configuration)
        # id_list containts the name of the reaction on which the custom protein sector is linearly dependent
        self.name = name  # name of the protein sector
        self.lin_rxn_id = id_list[
            0
        ]  # model identifier of the reaction from which the custom protein sector is linearly dependent
        self.cps_0 = cps_0  # intercept of the linear function describing protein allocation of the custom protein sector
        self.cps_s = cps_s  # slope of the linear function describing protein allocation of the custom protein sector
        self.cps_0_coeff = self.cps_0[0] * 1e3
        self.id = f"CustomProteinSector_{self.name}"

        # *1000 to convert units from g/g_cdw to mg/g_cdw
        self.slope = self.cps_s[0] * 1e3
        self.intercept = self.cps_0_coeff

        # for easy removal
        self.variables = []
        self.constraints = []

    def add_to_model(self, model):
        print(f"Add custom protein sector {self.name}\n")
        return self.add_sector(
            model=model, slope=self.cps_mu[0] * 1e3, intersect=self.cps_0_coeff
        )<|MERGE_RESOLUTION|>--- conflicted
+++ resolved
@@ -346,11 +346,6 @@
             model.add_catalytic_events([enzyme.catalytic_events.get_by_id(f'CE_{rxn_id}')])
 
     def _enzyme_is_enzyme_complex(self, protein_reaction, enzyme_id):
-<<<<<<< HEAD
-        return any(
-            [all(
-                [sorted(pr) == sorted(enzyme_id.split('_')) and  #enzyme should take part in enzyme complex
-=======
         # make sure default enzyme id is not recognized as enzyme_complex
         if 'Enzyme_' in enzyme_id:
             sorted_enzyme_id = enzyme_id.replace('Enzyme_', '')
@@ -361,7 +356,6 @@
         return any(
             [all(
                 [sorted(pr) == sorted_enzyme_id and  #enzyme should take part in enzyme complex
->>>>>>> 059b2c16
                  len(pr)>1] # enzyme complex needs to have at least 2 proteins
             ) for pr in protein_reaction]
         )
